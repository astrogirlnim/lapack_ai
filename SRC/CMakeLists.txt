#######################################################################
#  This is the makefile to create a library for LAPACK.
#  The files are organized as follows:
#       ALLAUX  -- Auxiliary routines called from all precisions
#
#       SCLAUX  -- Auxiliary routines called from both REAL and COMPLEX.
#       DZLAUX  -- Auxiliary routines called from both DOUBLE and COMPLEX*16.
#
#       DSLASRC -- Double-single mixed precision real routines called from
#                  single, single-extra and double precision real LAPACK
#                  routines (i.e. from SLASRC, SXLASRC, DLASRC).
#       ZCLASRC -- Double-single mixed precision complex routines called from
#                  single, single-extra and double precision complex LAPACK
#                  routines (i.e. from CLASRC, CXLASRC, ZLASRC).
#
#       SLASRC  -- Single precision real LAPACK routines
#       SXLASRC -- Single precision real LAPACK routines using extra
#                  precision.
#       CLASRC  -- Single precision complex LAPACK routines
#       CXLASRC -- Single precision complex LAPACK routines using extra
#                  precision.
#       DLASRC  -- Double precision real LAPACK routines
#       DXLASRC -- Double precision real LAPACK routines using extra
#                  precision.
#       ZLASRC  -- Double precision complex LAPACK routines
#       ZXLASRC -- Double precision complex LAPACK routines using extra
#                  precision.
#
#    DEPRECATED -- Deprecated routines in all precisions
#
#  The library can be set up to include routines for any combination
#  of the four precisions.  To create or add to the library, enter make
#  followed by one or more of the precisions desired.  Some examples:
#       make single
#       make single complex
#       make single double complex complex16
#  Alternatively, the command
#       make
#  without any arguments creates a library of all four precisions.
#  The library is called
#       lapack.a
#  and is created at the next higher directory level.
#
#  To remove the object files after the library is created, enter
#       make clean
#  On some systems, you can force the source files to be recompiled by
#  entering (for example)
#       make single FRC=FRC
#
#  ***Note***
#  The functions lsame, second, dsecnd, slamch, and dlamch may have
#  to be installed before compiling the library.  Refer to the
#  installation guide, LAPACK Working Note 41, for instructions.
#
#######################################################################

<<<<<<< HEAD
set(ALLAUX ilaenv.f ieeeck.f lsamen.f iparmq.f
=======
set(ALLAUX ilaenv.f ieeeck.f lsamen.f iparmq.f iparam2stage.F
>>>>>>> bc6a755b
   ilaprec.f ilatrans.f ilauplo.f iladiag.f chla_transtype.f
   ../INSTALL/ilaver.f ../INSTALL/lsame.f xerbla.f xerbla_array.f
   ../INSTALL/slamch.f)

set(SCLAUX
   sbdsdc.f
   sbdsqr.f sdisna.f slabad.f slacpy.f sladiv.f slae2.f  slaebz.f
   slaed0.f slaed1.f slaed2.f slaed3.f slaed4.f slaed5.f slaed6.f
   slaed7.f slaed8.f slaed9.f slaeda.f slaev2.f slagtf.f
   slagts.f slamrg.f slanst.f
   slapy2.f slapy3.f slarnv.f
   slarra.f slarrb.f slarrc.f slarrd.f slarre.f slarrf.f slarrj.f
   slarrk.f slarrr.f slaneg.f
   slartg.f slaruv.f slas2.f  slascl.f
   slasd0.f slasd1.f slasd2.f slasd3.f slasd4.f slasd5.f slasd6.f
   slasd7.f slasd8.f slasda.f slasdq.f slasdt.f
   slaset.f slasq1.f slasq2.f slasq3.f slasq4.f slasq5.f slasq6.f
   slasr.f  slasrt.f slassq.f slasv2.f spttrf.f sstebz.f sstedc.f
   ssteqr.f ssterf.f slaisnan.f sisnan.f
   slartgp.f slartgs.f
   ${SECOND_SRC})

set(DZLAUX
   dbdsdc.f
   dbdsqr.f ddisna.f dlabad.f dlacpy.f dladiv.f dlae2.f  dlaebz.f
   dlaed0.f dlaed1.f dlaed2.f dlaed3.f dlaed4.f dlaed5.f dlaed6.f
   dlaed7.f dlaed8.f dlaed9.f dlaeda.f dlaev2.f dlagtf.f
   dlagts.f dlamrg.f dlanst.f
   dlapy2.f dlapy3.f dlarnv.f
   dlarra.f dlarrb.f dlarrc.f dlarrd.f dlarre.f dlarrf.f dlarrj.f
   dlarrk.f dlarrr.f dlaneg.f
   dlartg.f dlaruv.f dlas2.f  dlascl.f
   dlasd0.f dlasd1.f dlasd2.f dlasd3.f dlasd4.f dlasd5.f dlasd6.f
   dlasd7.f dlasd8.f dlasda.f dlasdq.f dlasdt.f
   dlaset.f dlasq1.f dlasq2.f dlasq3.f dlasq4.f dlasq5.f dlasq6.f
   dlasr.f  dlasrt.f dlassq.f dlasv2.f dpttrf.f dstebz.f dstedc.f
   dsteqr.f dsterf.f dlaisnan.f disnan.f
   dlartgp.f dlartgs.f
   ../INSTALL/dlamch.f ${DSECOND_SRC})

set(SLASRC
   sbdsvdx.f sgbbrd.f sgbcon.f sgbequ.f sgbrfs.f sgbsv.f
   sgbsvx.f sgbtf2.f sgbtrf.f sgbtrs.f sgebak.f sgebal.f sgebd2.f
   sgebrd.f sgecon.f sgeequ.f sgees.f  sgeesx.f sgeev.f  sgeevx.f
   sgehd2.f sgehrd.f sgelq2.f sgelqf.f
   sgels.f  sgelsd.f sgelss.f sgelsy.f sgeql2.f sgeqlf.f
   sgeqp3.f sgeqr2.f sgeqr2p.f sgeqrf.f sgeqrfp.f sgerfs.f sgerq2.f sgerqf.f
   sgesc2.f sgesdd.f sgesv.f  sgesvd.f sgesvdx.f sgesvx.f sgetc2.f sgetf2.f
   sgetrf.f sgetrf2.f sgetri.f
   sgetrs.f sggbak.f sggbal.f
   sgges.f  sgges3.f sggesx.f sggev.f  sggev3.f sggevx.f
   sggglm.f sgghrd.f sgghd3.f sgglse.f sggqrf.f
   sggrqf.f sggsvd3.f sggsvp3.f sgtcon.f sgtrfs.f sgtsv.f
   sgtsvx.f sgttrf.f sgttrs.f sgtts2.f shgeqz.f
   shsein.f shseqr.f slabrd.f slacon.f slacn2.f
   slaein.f slaexc.f slag2.f  slags2.f slagtm.f slagv2.f slahqr.f
   slahr2.f slaic1.f slaln2.f slals0.f slalsa.f slalsd.f
   slangb.f slange.f slangt.f slanhs.f slansb.f slansp.f
   slansy.f slantb.f slantp.f slantr.f slanv2.f
   slapll.f slapmt.f
   slaqgb.f slaqge.f slaqp2.f slaqps.f slaqsb.f slaqsp.f slaqsy.f
   slaqr0.f slaqr1.f slaqr2.f slaqr3.f slaqr4.f slaqr5.f
   slaqtr.f slar1v.f slar2v.f ilaslr.f ilaslc.f
   slarf.f  slarfb.f slarfg.f slarfgp.f slarft.f slarfx.f slarfy.f slargv.f
   slarrv.f slartv.f
   slarz.f  slarzb.f slarzt.f slaswp.f slasy2.f 
   slasyf.f slasyf_rook.f slasyf_rk.f slasyf_aa.f
   slatbs.f slatdf.f slatps.f slatrd.f slatrs.f slatrz.f
   slauu2.f slauum.f sopgtr.f sopmtr.f sorg2l.f sorg2r.f
   sorgbr.f sorghr.f sorgl2.f sorglq.f sorgql.f sorgqr.f sorgr2.f
   sorgrq.f sorgtr.f sorm2l.f sorm2r.f sorm22.f
   sormbr.f sormhr.f sorml2.f sormlq.f sormql.f sormqr.f sormr2.f
   sormr3.f sormrq.f sormrz.f sormtr.f spbcon.f spbequ.f spbrfs.f
   spbstf.f spbsv.f  spbsvx.f
   spbtf2.f spbtrf.f spbtrs.f spocon.f spoequ.f sporfs.f sposv.f
   sposvx.f spotf2.f spotrf.f spotrf2.f spotri.f spotrs.f spstrf.f spstf2.f
   sppcon.f sppequ.f
   spprfs.f sppsv.f  sppsvx.f spptrf.f spptri.f spptrs.f sptcon.f
   spteqr.f sptrfs.f sptsv.f  sptsvx.f spttrs.f sptts2.f srscl.f
   ssbev.f  ssbevd.f ssbevx.f ssbgst.f ssbgv.f  ssbgvd.f ssbgvx.f
   ssbtrd.f sspcon.f sspev.f  sspevd.f sspevx.f sspgst.f
   sspgv.f  sspgvd.f sspgvx.f ssprfs.f sspsv.f  sspsvx.f ssptrd.f
   ssptrf.f ssptri.f ssptrs.f sstegr.f sstein.f sstev.f  sstevd.f sstevr.f
   sstevx.f ssycon.f ssyev.f  ssyevd.f ssyevr.f ssyevx.f ssygs2.f
   ssygst.f ssygv.f  ssygvd.f ssygvx.f ssyrfs.f ssysv.f  ssysvx.f
   ssytd2.f ssytf2.f ssytrd.f ssytrf.f ssytri.f ssytri2.f ssytri2x.f
   ssyswapr.f ssytrs.f ssytrs2.f
   ssyconv.f ssyconvf.f ssyconvf_rook.f
   ssysv_aa.f ssytrf_aa.f ssytrs_aa.f
   ssytf2_rook.f ssytrf_rook.f ssytrs_rook.f
   ssytri_rook.f ssycon_rook.f ssysv_rook.f
   ssytf2_rk.f ssytrf_rk.f ssytrs_3.f
   ssytri_3.f ssytri_3x.f ssycon_3.f ssysv_rk.f
   ssysv_aa.f ssytrf_aa.f ssytrs_aa.f
   stbcon.f
   stbrfs.f stbtrs.f stgevc.f stgex2.f stgexc.f stgsen.f
   stgsja.f stgsna.f stgsy2.f stgsyl.f stpcon.f stprfs.f stptri.f
   stptrs.f
   strcon.f strevc.f strevc3.f strexc.f strrfs.f strsen.f strsna.f strsyl.f
   strti2.f strtri.f strtrs.f stzrzf.f sstemr.f
   slansf.f spftrf.f spftri.f spftrs.f ssfrk.f stfsm.f stftri.f stfttp.f
   stfttr.f stpttf.f stpttr.f strttf.f strttp.f
   sgejsv.f sgesvj.f sgsvj0.f sgsvj1.f
   sgeequb.f ssyequb.f spoequb.f sgbequb.f
   sbbcsd.f slapmr.f sorbdb.f sorbdb1.f sorbdb2.f sorbdb3.f sorbdb4.f
   sorbdb5.f sorbdb6.f sorcsd.f sorcsd2by1.f
   sgeqrt.f sgeqrt2.f sgeqrt3.f sgemqrt.f
   stpqrt.f stpqrt2.f stpmqrt.f stprfb.f
   sgelqt.f sgelqt3.f sgemlqt.f
   sgetsls.f sgeqr.f slatsqr.f slamtsqr.f sgemqr.f
   sgelq.f slaswlq.f slamswlq.f sgemlq.f
   stplqt.f stplqt2.f stpmlqt.f
   ssytrd_2stage.f ssytrd_sy2sb.f ssytrd_sb2st.F ssb2st_kernels.f
   ssyevd_2stage.f ssyev_2stage.f ssyevx_2stage.f ssyevr_2stage.f
   ssbev_2stage.f ssbevx_2stage.f ssbevd_2stage.f ssygv_2stage.f)

set(DSLASRC spotrs.f sgetrs.f spotrf.f sgetrf.f)

set(SXLASRC sgesvxx.f sgerfsx.f sla_gerfsx_extended.f sla_geamv.f
   sla_gercond.f sla_gerpvgrw.f ssysvxx.f ssyrfsx.f
   sla_syrfsx_extended.f sla_syamv.f sla_syrcond.f sla_syrpvgrw.f
   sposvxx.f sporfsx.f sla_porfsx_extended.f sla_porcond.f
   sla_porpvgrw.f sgbsvxx.f sgbrfsx.f sla_gbrfsx_extended.f
   sla_gbamv.f sla_gbrcond.f sla_gbrpvgrw.f sla_lin_berr.f slarscl2.f
   slascl2.f sla_wwaddw.f)

set(CLASRC
   cbdsqr.f cgbbrd.f cgbcon.f cgbequ.f cgbrfs.f cgbsv.f  cgbsvx.f
   cgbtf2.f cgbtrf.f cgbtrs.f cgebak.f cgebal.f cgebd2.f cgebrd.f
   cgecon.f cgeequ.f cgees.f  cgeesx.f cgeev.f  cgeevx.f
   cgehd2.f cgehrd.f cgelq2.f cgelqf.f
   cgels.f  cgelsd.f cgelss.f cgelsy.f cgeql2.f cgeqlf.f cgeqp3.f
   cgeqr2.f cgeqr2p.f cgeqrf.f cgeqrfp.f cgerfs.f cgerq2.f cgerqf.f
   cgesc2.f cgesdd.f cgesv.f  cgesvd.f cgesvdx.f
   cgesvj.f cgejsv.f cgsvj0.f cgsvj1.f
   cgesvx.f cgetc2.f cgetf2.f cgetrf.f cgetrf2.f
   cgetri.f cgetrs.f
   cggbak.f cggbal.f
   cgges.f  cgges3.f cggesx.f cggev.f  cggev3.f cggevx.f
   cggglm.f cgghrd.f cgghd3.f cgglse.f cggqrf.f cggrqf.f
   cggsvd3.f cggsvp3.f
   cgtcon.f cgtrfs.f cgtsv.f  cgtsvx.f cgttrf.f cgttrs.f cgtts2.f chbev.f
   chbevd.f chbevx.f chbgst.f chbgv.f  chbgvd.f chbgvx.f chbtrd.f
   checon.f cheev.f  cheevd.f cheevr.f cheevx.f chegs2.f chegst.f
   chegv.f  chegvd.f chegvx.f cherfs.f chesv.f  chesvx.f chetd2.f
   chetf2.f chetrd.f
   chetrf.f chetri.f chetri2.f chetri2x.f cheswapr.f
   chetrs.f chetrs2.f
   chetf2_rook.f chetrf_rook.f chetri_rook.f
   chetrs_rook.f checon_rook.f chesv_rook.f
   chetf2_rk.f chetrf_rk.f chetri_3.f chetri_3x.f
   chetrs_3.f checon_3.f chesv_rk.f
   chesv_aa.f chetrf_aa.f chetrs_aa.f
   chgeqz.f chpcon.f chpev.f  chpevd.f
   chpevx.f chpgst.f chpgv.f  chpgvd.f chpgvx.f chprfs.f chpsv.f
   chpsvx.f
   chptrd.f chptrf.f chptri.f chptrs.f chsein.f chseqr.f clabrd.f
   clacgv.f clacon.f clacn2.f clacp2.f clacpy.f clacrm.f clacrt.f cladiv.f
   claed0.f claed7.f claed8.f
   claein.f claesy.f claev2.f clags2.f clagtm.f
   clahef.f clahef_rook.f clahef_rk.f clahef_aa.f clahqr.f
   clahr2.f claic1.f clals0.f clalsa.f clalsd.f clangb.f clange.f clangt.f
   clanhb.f clanhe.f
   clanhp.f clanhs.f clanht.f clansb.f clansp.f clansy.f clantb.f
   clantp.f clantr.f clapll.f clapmt.f clarcm.f claqgb.f claqge.f
   claqhb.f claqhe.f claqhp.f claqp2.f claqps.f claqsb.f
   claqr0.f claqr1.f claqr2.f claqr3.f claqr4.f claqr5.f
   claqsp.f claqsy.f clar1v.f clar2v.f ilaclr.f ilaclc.f
   clarf.f  clarfb.f clarfg.f clarfgp.f clarft.f
   clarfx.f clarfy.f clargv.f clarnv.f clarrv.f clartg.f clartv.f
   clarz.f  clarzb.f clarzt.f clascl.f claset.f clasr.f  classq.f
   claswp.f clasyf.f clasyf_rook.f clasyf_rk.f clasyf_aa.f
   clatbs.f clatdf.f clatps.f clatrd.f clatrs.f clatrz.f
   clauu2.f clauum.f cpbcon.f cpbequ.f cpbrfs.f cpbstf.f cpbsv.f
   cpbsvx.f cpbtf2.f cpbtrf.f cpbtrs.f cpocon.f cpoequ.f cporfs.f
   cposv.f  cposvx.f cpotf2.f cpotrf.f cpotrf2.f cpotri.f cpotrs.f cpstrf.f cpstf2.f
   cppcon.f cppequ.f cpprfs.f cppsv.f  cppsvx.f cpptrf.f cpptri.f cpptrs.f
   cptcon.f cpteqr.f cptrfs.f cptsv.f  cptsvx.f cpttrf.f cpttrs.f cptts2.f
   crot.f   cspcon.f cspmv.f  cspr.f   csprfs.f cspsv.f
   cspsvx.f csptrf.f csptri.f csptrs.f csrscl.f cstedc.f
   cstegr.f cstein.f csteqr.f csycon.f csymv.f
   csyr.f   csyrfs.f csysv.f  csysvx.f csytf2.f csytrf.f csytri.f
   csytri2.f csytri2x.f csyswapr.f
   csytrs.f csytrs2.f
   csyconv.f csyconvf.f csyconvf_rook.f
   csytf2_rook.f csytrf_rook.f csytrs_rook.f
   csytri_rook.f csycon_rook.f csysv_rook.f
   csytf2_rk.f csytrf_rk.f csytrf_aa.f csytrs_3.f csytrs_aa.f
   csytri_3.f csytri_3x.f csycon_3.f csysv_rk.f csysv_aa.f
   ctbcon.f ctbrfs.f ctbtrs.f ctgevc.f ctgex2.f
   ctgexc.f ctgsen.f ctgsja.f ctgsna.f ctgsy2.f ctgsyl.f ctpcon.f
   ctprfs.f ctptri.f
   ctptrs.f ctrcon.f ctrevc.f ctrevc3.f ctrexc.f ctrrfs.f ctrsen.f ctrsna.f
   ctrsyl.f ctrti2.f ctrtri.f ctrtrs.f ctzrzf.f cung2l.f cung2r.f
   cungbr.f cunghr.f cungl2.f cunglq.f cungql.f cungqr.f cungr2.f
   cungrq.f cungtr.f cunm2l.f cunm2r.f cunmbr.f cunmhr.f cunml2.f cunm22.f
   cunmlq.f cunmql.f cunmqr.f cunmr2.f cunmr3.f cunmrq.f cunmrz.f
   cunmtr.f cupgtr.f cupmtr.f icmax1.f scsum1.f cstemr.f
   chfrk.f ctfttp.f clanhf.f cpftrf.f cpftri.f cpftrs.f ctfsm.f ctftri.f
   ctfttr.f ctpttf.f ctpttr.f ctrttf.f ctrttp.f
   cgeequb.f cgbequb.f csyequb.f cpoequb.f cheequb.f
   cbbcsd.f clapmr.f cunbdb.f cunbdb1.f cunbdb2.f cunbdb3.f cunbdb4.f
   cunbdb5.f cunbdb6.f cuncsd.f cuncsd2by1.f
   cgeqrt.f cgeqrt2.f cgeqrt3.f cgemqrt.f
   ctpqrt.f ctpqrt2.f ctpmqrt.f ctprfb.f
   cgelqt.f cgelqt3.f cgemlqt.f
   cgetsls.f cgeqr.f clatsqr.f clamtsqr.f cgemqr.f
   cgelq.f claswlq.f clamswlq.f cgemlq.f
   ctplqt.f ctplqt2.f ctpmlqt.f
   chetrd_2stage.f chetrd_he2hb.f chetrd_hb2st.F chb2st_kernels.f
   cheevd_2stage.f cheev_2stage.f cheevx_2stage.f cheevr_2stage.f
   chbev_2stage.f chbevx_2stage.f chbevd_2stage.f chegv_2stage.f)

set(CXLASRC cgesvxx.f cgerfsx.f cla_gerfsx_extended.f cla_geamv.f
   cla_gercond_c.f cla_gercond_x.f cla_gerpvgrw.f
   csysvxx.f csyrfsx.f cla_syrfsx_extended.f cla_syamv.f
   cla_syrcond_c.f cla_syrcond_x.f cla_syrpvgrw.f
   cposvxx.f cporfsx.f cla_porfsx_extended.f
   cla_porcond_c.f cla_porcond_x.f cla_porpvgrw.f
   cgbsvxx.f cgbrfsx.f cla_gbrfsx_extended.f cla_gbamv.f
   cla_gbrcond_c.f cla_gbrcond_x.f cla_gbrpvgrw.f
   chesvxx.f cherfsx.f cla_herfsx_extended.f cla_heamv.f
   cla_hercond_c.f cla_hercond_x.f cla_herpvgrw.f
   cla_lin_berr.f clarscl2.f clascl2.f cla_wwaddw.f)

set(ZCLASRC cpotrs.f cgetrs.f cpotrf.f cgetrf.f)

set(DLASRC
   dbdsvdx.f dgbbrd.f dgbcon.f dgbequ.f dgbrfs.f dgbsv.f
   dgbsvx.f dgbtf2.f dgbtrf.f dgbtrs.f dgebak.f dgebal.f dgebd2.f
   dgebrd.f dgecon.f dgeequ.f dgees.f  dgeesx.f dgeev.f  dgeevx.f
   dgehd2.f dgehrd.f dgelq2.f dgelqf.f
   dgels.f  dgelsd.f dgelss.f dgelsy.f dgeql2.f dgeqlf.f
   dgeqp3.f dgeqr2.f dgeqr2p.f dgeqrf.f dgeqrfp.f dgerfs.f dgerq2.f dgerqf.f
   dgesc2.f dgesdd.f dgesv.f  dgesvd.f dgesvdx.f dgesvx.f dgetc2.f dgetf2.f
   dgetrf.f dgetrf2.f dgetri.f
   dgetrs.f dggbak.f dggbal.f
   dgges.f  dgges3.f dggesx.f dggev.f  dggev3.f dggevx.f
   dggglm.f dgghrd.f dgghd3.f dgglse.f dggqrf.f
   dggrqf.f dggsvd3.f dggsvp3.f dgtcon.f dgtrfs.f dgtsv.f
   dgtsvx.f dgttrf.f dgttrs.f dgtts2.f dhgeqz.f
   dhsein.f dhseqr.f dlabrd.f dlacon.f dlacn2.f
   dlaein.f dlaexc.f dlag2.f  dlags2.f dlagtm.f dlagv2.f dlahqr.f
   dlahr2.f dlaic1.f dlaln2.f dlals0.f dlalsa.f dlalsd.f
   dlangb.f dlange.f dlangt.f dlanhs.f dlansb.f dlansp.f
   dlansy.f dlantb.f dlantp.f dlantr.f dlanv2.f
   dlapll.f dlapmt.f
   dlaqgb.f dlaqge.f dlaqp2.f dlaqps.f dlaqsb.f dlaqsp.f dlaqsy.f
   dlaqr0.f dlaqr1.f dlaqr2.f dlaqr3.f dlaqr4.f dlaqr5.f
   dlaqtr.f dlar1v.f dlar2v.f iladlr.f iladlc.f
   dlarf.f  dlarfb.f dlarfg.f dlarfgp.f dlarft.f dlarfx.f dlarfy.f
   dlargv.f dlarrv.f dlartv.f
   dlarz.f  dlarzb.f dlarzt.f dlaswp.f dlasy2.f 
   dlasyf.f dlasyf_rook.f dlasyf_rk.f dlasyf_aa.f
   dlatbs.f dlatdf.f dlatps.f dlatrd.f dlatrs.f dlatrz.f dlauu2.f
   dlauum.f dopgtr.f dopmtr.f dorg2l.f dorg2r.f
   dorgbr.f dorghr.f dorgl2.f dorglq.f dorgql.f dorgqr.f dorgr2.f
   dorgrq.f dorgtr.f dorm2l.f dorm2r.f dorm22.f
   dormbr.f dormhr.f dorml2.f dormlq.f dormql.f dormqr.f dormr2.f
   dormr3.f dormrq.f dormrz.f dormtr.f dpbcon.f dpbequ.f dpbrfs.f
   dpbstf.f dpbsv.f  dpbsvx.f
   dpbtf2.f dpbtrf.f dpbtrs.f dpocon.f dpoequ.f dporfs.f dposv.f
   dposvx.f dpotf2.f dpotrf.f dpotrf2.f dpotri.f dpotrs.f dpstrf.f dpstf2.f
   dppcon.f dppequ.f
   dpprfs.f dppsv.f  dppsvx.f dpptrf.f dpptri.f dpptrs.f dptcon.f
   dpteqr.f dptrfs.f dptsv.f  dptsvx.f dpttrs.f dptts2.f drscl.f
   dsbev.f  dsbevd.f dsbevx.f dsbgst.f dsbgv.f  dsbgvd.f dsbgvx.f
   dsbtrd.f dspcon.f dspev.f  dspevd.f dspevx.f dspgst.f
   dspgv.f  dspgvd.f dspgvx.f dsprfs.f dspsv.f  dspsvx.f dsptrd.f
   dsptrf.f dsptri.f dsptrs.f dstegr.f dstein.f dstev.f  dstevd.f dstevr.f
   dstevx.f dsycon.f dsyev.f  dsyevd.f dsyevr.f
   dsyevx.f dsygs2.f dsygst.f dsygv.f  dsygvd.f dsygvx.f dsyrfs.f
   dsysv.f  dsysvx.f
   dsytd2.f dsytf2.f dsytrd.f dsytrf.f dsytri.f dsytrs.f dsytrs2.f
   dsytri2.f dsytri2x.f dsyswapr.f
   dsyconv.f dsyconvf.f dsyconvf_rook.f
   dsytf2_rook.f dsytrf_rook.f dsytrs_rook.f
   dsytri_rook.f dsycon_rook.f dsysv_rook.f
   dsytf2_rk.f dsytrf_rk.f dsytrs_3.f
   dsytri_3.f dsytri_3x.f dsycon_3.f dsysv_rk.f
   dsysv_aa.f dsytrf_aa.f dsytrs_aa.f
   dtbcon.f
   dtbrfs.f dtbtrs.f dtgevc.f dtgex2.f dtgexc.f dtgsen.f
   dtgsja.f dtgsna.f dtgsy2.f dtgsyl.f dtpcon.f dtprfs.f dtptri.f
   dtptrs.f
   dtrcon.f dtrevc.f dtrevc3.f dtrexc.f dtrrfs.f dtrsen.f dtrsna.f dtrsyl.f
   dtrti2.f dtrtri.f dtrtrs.f dtzrzf.f dstemr.f
   dsgesv.f dsposv.f dlag2s.f slag2d.f dlat2s.f
   dlansf.f dpftrf.f dpftri.f dpftrs.f dsfrk.f dtfsm.f dtftri.f dtfttp.f
   dtfttr.f dtpttf.f dtpttr.f dtrttf.f dtrttp.f
   dgejsv.f dgesvj.f dgsvj0.f dgsvj1.f
   dgeequb.f dsyequb.f dpoequb.f dgbequb.f
   dbbcsd.f dlapmr.f dorbdb.f dorbdb1.f dorbdb2.f dorbdb3.f dorbdb4.f
   dorbdb5.f dorbdb6.f dorcsd.f dorcsd2by1.f
   dgeqrt.f dgeqrt2.f dgeqrt3.f dgemqrt.f
   dtpqrt.f dtpqrt2.f dtpmqrt.f dtprfb.f
   dgelqt.f dgelqt3.f dgemlqt.f
   dgetsls.f dgeqr.f dlatsqr.f dlamtsqr.f dgemqr.f
   dgelq.f dlaswlq.f dlamswlq.f dgemlq.f
<<<<<<< HEAD
   dtplqt.f dtplqt2.f dtpmlqt.f)
=======
   dtplqt.f dtplqt2.f dtpmlqt.f
   dsytrd_2stage.f dsytrd_sy2sb.f dsytrd_sb2st.F dsb2st_kernels.f
   dsyevd_2stage.f dsyev_2stage.f dsyevx_2stage.f dsyevr_2stage.f
   dsbev_2stage.f dsbevx_2stage.f dsbevd_2stage.f dsygv_2stage.f)
>>>>>>> bc6a755b

set(DXLASRC dgesvxx.f dgerfsx.f dla_gerfsx_extended.f dla_geamv.f
   dla_gercond.f dla_gerpvgrw.f dsysvxx.f dsyrfsx.f
   dla_syrfsx_extended.f dla_syamv.f dla_syrcond.f dla_syrpvgrw.f
   dposvxx.f dporfsx.f dla_porfsx_extended.f dla_porcond.f
   dla_porpvgrw.f dgbsvxx.f dgbrfsx.f dla_gbrfsx_extended.f
   dla_gbamv.f dla_gbrcond.f dla_gbrpvgrw.f dla_lin_berr.f dlarscl2.f
   dlascl2.f dla_wwaddw.f)

set(ZLASRC
   zbdsqr.f zgbbrd.f zgbcon.f zgbequ.f zgbrfs.f zgbsv.f  zgbsvx.f
   zgbtf2.f zgbtrf.f zgbtrs.f zgebak.f zgebal.f zgebd2.f zgebrd.f
   zgecon.f zgeequ.f zgees.f  zgeesx.f zgeev.f  zgeevx.f
   zgehd2.f zgehrd.f zgelq2.f zgelqf.f
   zgels.f  zgelsd.f zgelss.f zgelsy.f zgeql2.f zgeqlf.f zgeqp3.f
   zgeqr2.f zgeqr2p.f zgeqrf.f zgeqrfp.f zgerfs.f zgerq2.f zgerqf.f
   zgesc2.f zgesdd.f zgesv.f  zgesvd.f zgesvdx.f zgesvx.f
   zgesvj.f zgejsv.f zgsvj0.f zgsvj1.f
   zgetc2.f zgetf2.f zgetrf.f zgetrf2.f
   zgetri.f zgetrs.f
   zggbak.f zggbal.f
   zgges.f  zgges3.f zggesx.f zggev.f  zggev3.f zggevx.f
   zggglm.f zgghrd.f zgghd3.f zgglse.f zggqrf.f zggrqf.f
   zggsvd3.f zggsvp3.f
   zgtcon.f zgtrfs.f zgtsv.f  zgtsvx.f zgttrf.f zgttrs.f zgtts2.f zhbev.f
   zhbevd.f zhbevx.f zhbgst.f zhbgv.f  zhbgvd.f zhbgvx.f zhbtrd.f
   zhecon.f zheev.f  zheevd.f zheevr.f zheevx.f zhegs2.f zhegst.f
   zhegv.f  zhegvd.f zhegvx.f zherfs.f zhesv.f  zhesvx.f zhetd2.f
   zhetf2.f zhetrd.f
   zhetrf.f zhetri.f zhetri2.f zhetri2x.f zheswapr.f
   zhetrs.f zhetrs2.f
   zhetf2_rook.f zhetrf_rook.f zhetri_rook.f
   zhetrs_rook.f zhecon_rook.f zhesv_rook.f
   zhetf2_rk.f zhetrf_rk.f zhetri_3.f zhetri_3x.f
   zhetrs_3.f zhecon_3.f zhesv_rk.f
   zhesv_aa.f zhetrf_aa.f zhetrs_aa.f
   zhgeqz.f zhpcon.f zhpev.f  zhpevd.f
   zhpevx.f zhpgst.f zhpgv.f  zhpgvd.f zhpgvx.f zhprfs.f zhpsv.f
   zhpsvx.f
   zhptrd.f zhptrf.f zhptri.f zhptrs.f zhsein.f zhseqr.f zlabrd.f
   zlacgv.f zlacon.f zlacn2.f zlacp2.f zlacpy.f zlacrm.f zlacrt.f zladiv.f
   zlaed0.f zlaed7.f zlaed8.f
   zlaein.f zlaesy.f zlaev2.f zlags2.f zlagtm.f
   zlahef.f zlahef_rook.f zlahef_rk.f zlahef_aa.f zlahqr.f
   zlahr2.f zlaic1.f zlals0.f zlalsa.f zlalsd.f zlangb.f zlange.f
   zlangt.f zlanhb.f
   zlanhe.f
   zlanhp.f zlanhs.f zlanht.f zlansb.f zlansp.f zlansy.f zlantb.f
   zlantp.f zlantr.f zlapll.f zlapmt.f zlaqgb.f zlaqge.f
   zlaqhb.f zlaqhe.f zlaqhp.f zlaqp2.f zlaqps.f zlaqsb.f
   zlaqr0.f zlaqr1.f zlaqr2.f zlaqr3.f zlaqr4.f zlaqr5.f
   zlaqsp.f zlaqsy.f zlar1v.f zlar2v.f ilazlr.f ilazlc.f
   zlarcm.f zlarf.f  zlarfb.f
   zlarfg.f zlarfgp.f zlarft.f
   zlarfx.f zlarfy.f zlargv.f zlarnv.f zlarrv.f zlartg.f zlartv.f
   zlarz.f  zlarzb.f zlarzt.f zlascl.f zlaset.f zlasr.f
   zlassq.f zlaswp.f zlasyf.f zlasyf_rook.f zlasyf_rk.f zlasyf_aa.f
   zlatbs.f zlatdf.f zlatps.f zlatrd.f zlatrs.f zlatrz.f zlauu2.f
   zlauum.f zpbcon.f zpbequ.f zpbrfs.f zpbstf.f zpbsv.f
   zpbsvx.f zpbtf2.f zpbtrf.f zpbtrs.f zpocon.f zpoequ.f zporfs.f
   zposv.f  zposvx.f zpotf2.f zpotrf.f zpotrf2.f zpotri.f zpotrs.f zpstrf.f zpstf2.f
   zppcon.f zppequ.f zpprfs.f zppsv.f  zppsvx.f zpptrf.f zpptri.f zpptrs.f
   zptcon.f zpteqr.f zptrfs.f zptsv.f  zptsvx.f zpttrf.f zpttrs.f zptts2.f
   zrot.f   zspcon.f zspmv.f  zspr.f   zsprfs.f zspsv.f
   zspsvx.f zsptrf.f zsptri.f zsptrs.f zdrscl.f zstedc.f
   zstegr.f zstein.f zsteqr.f zsycon.f zsymv.f
   zsyr.f   zsyrfs.f zsysv.f  zsysvx.f zsytf2.f zsytrf.f zsytri.f
   zsytri2.f zsytri2x.f zsyswapr.f
   zsytrs.f zsytrs2.f
   zsyconv.f zsyconvf.f zsyconvf_rook.f
   zsytf2_rook.f zsytrf_rook.f zsytrs_rook.f zsytrs_aa.f
   zsytri_rook.f zsycon_rook.f zsysv_rook.f
   zsytf2_rk.f zsytrf_rk.f zsytrf_aa.f zsytrs_3.f
   zsytri_3.f zsytri_3x.f zsycon_3.f zsysv_rk.f zsysv_aa.f
   ztbcon.f ztbrfs.f ztbtrs.f ztgevc.f ztgex2.f
   ztgexc.f ztgsen.f ztgsja.f ztgsna.f ztgsy2.f ztgsyl.f ztpcon.f
   ztprfs.f ztptri.f
   ztptrs.f ztrcon.f ztrevc.f ztrevc3.f ztrexc.f ztrrfs.f ztrsen.f ztrsna.f
   ztrsyl.f ztrti2.f ztrtri.f ztrtrs.f ztzrzf.f zung2l.f
   zung2r.f zungbr.f zunghr.f zungl2.f zunglq.f zungql.f zungqr.f zungr2.f
   zungrq.f zungtr.f zunm2l.f zunm2r.f zunmbr.f zunmhr.f zunml2.f zunm22.f
   zunmlq.f zunmql.f zunmqr.f zunmr2.f zunmr3.f zunmrq.f zunmrz.f
   zunmtr.f zupgtr.f
   zupmtr.f izmax1.f dzsum1.f zstemr.f
   zcgesv.f zcposv.f zlag2c.f clag2z.f zlat2c.f
   zhfrk.f ztfttp.f zlanhf.f zpftrf.f zpftri.f zpftrs.f ztfsm.f ztftri.f
   ztfttr.f ztpttf.f ztpttr.f ztrttf.f ztrttp.f
   zgeequb.f zgbequb.f zsyequb.f zpoequb.f zheequb.f
   zbbcsd.f zlapmr.f zunbdb.f zunbdb1.f zunbdb2.f zunbdb3.f zunbdb4.f
   zunbdb5.f zunbdb6.f zuncsd.f zuncsd2by1.f
   zgeqrt.f zgeqrt2.f zgeqrt3.f zgemqrt.f
   ztpqrt.f ztpqrt2.f ztpmqrt.f ztprfb.f
   ztplqt.f ztplqt2.f ztpmlqt.f
   zgelqt.f zgelqt3.f zgemlqt.f
   zgetsls.f zgeqr.f zlatsqr.f zlamtsqr.f zgemqr.f
   zgelq.f zlaswlq.f zlamswlq.f zgemlq.f
   ztplqt.f ztplqt2.f ztpmlqt.f
   zhetrd_2stage.f zhetrd_he2hb.f zhetrd_hb2st.F zhb2st_kernels.f
   zheevd_2stage.f zheev_2stage.f zheevx_2stage.f zheevr_2stage.f
   zhbev_2stage.f zhbevx_2stage.f zhbevd_2stage.f zhegv_2stage.f)

set(ZXLASRC zgesvxx.f zgerfsx.f zla_gerfsx_extended.f zla_geamv.f
   zla_gercond_c.f zla_gercond_x.f zla_gerpvgrw.f zsysvxx.f zsyrfsx.f
   zla_syrfsx_extended.f zla_syamv.f zla_syrcond_c.f zla_syrcond_x.f
   zla_syrpvgrw.f zposvxx.f zporfsx.f zla_porfsx_extended.f
   zla_porcond_c.f zla_porcond_x.f zla_porpvgrw.f zgbsvxx.f zgbrfsx.f
   zla_gbrfsx_extended.f zla_gbamv.f zla_gbrcond_c.f zla_gbrcond_x.f
   zla_gbrpvgrw.f zhesvxx.f zherfsx.f zla_herfsx_extended.f
   zla_heamv.f zla_hercond_c.f zla_hercond_x.f zla_herpvgrw.f
   zla_lin_berr.f zlarscl2.f zlascl2.f zla_wwaddw.f)


if(USE_XBLAS)
  set(ALLXOBJ ${SXLASRC} ${DXLASRC} ${CXLASRC} ${ZXLASRC})
endif()

if(BUILD_DEPRECATED)
  list(APPEND SLASRC DEPRECATED/sgegs.f DEPRECATED/sgegv.f
    DEPRECATED/sgeqpf.f DEPRECATED/sgelsx.f DEPRECATED/sggsvd.f
    DEPRECATED/sggsvp.f DEPRECATED/slahrd.f DEPRECATED/slatzm.f DEPRECATED/stzrqf.f)
  list(APPEND DLASRC DEPRECATED/dgegs.f DEPRECATED/dgegv.f
    DEPRECATED/dgeqpf.f DEPRECATED/dgelsx.f DEPRECATED/dggsvd.f
    DEPRECATED/dggsvp.f DEPRECATED/dlahrd.f DEPRECATED/dlatzm.f DEPRECATED/dtzrqf.f)
  list(APPEND CLASRC DEPRECATED/cgegs.f DEPRECATED/cgegv.f
    DEPRECATED/cgeqpf.f DEPRECATED/cgelsx.f DEPRECATED/cggsvd.f
    DEPRECATED/cggsvp.f DEPRECATED/clahrd.f DEPRECATED/clatzm.f DEPRECATED/ctzrqf.f)
  list(APPEND ZLASRC DEPRECATED/zgegs.f DEPRECATED/zgegv.f
    DEPRECATED/zgeqpf.f DEPRECATED/zgelsx.f DEPRECATED/zggsvd.f
    DEPRECATED/zggsvp.f DEPRECATED/zlahrd.f DEPRECATED/zlatzm.f DEPRECATED/ztzrqf.f)
  message(STATUS "Building deprecated routines")
endif()

if(BUILD_SINGLE)
  set(ALLOBJ ${SLASRC} ${ALLAUX} ${SCLAUX})
  message(STATUS "Building Single Precision")
endif()
if(BUILD_DOUBLE)
  set(ALLOBJ ${ALLOBJ} ${DLASRC} ${ALLAUX} ${DZLAUX} ${DSLASRC})
  message(STATUS "Building Double Precision")
endif()
if(BUILD_COMPLEX)
  set(ALLOBJ ${ALLOBJ} ${CLASRC} ${ALLAUX} ${SCLAUX})
  message(STATUS "Building Complex Precision")
endif()
if(BUILD_COMPLEX16)
  set(ALLOBJ ${ALLOBJ} ${ZLASRC} ${ALLAUX} ${DZLAUX} ${ZCLASRC})
  message(STATUS "Building Double Complex Precision")
endif()

if(NOT ALLOBJ)
  message(FATAL_ERROR "-->LAPACK SRC BUILD: NOTHING TO BUILD, NO PRECISION SELECTED:
     PLEASE ENABLE AT LEAST ONE OF THOSE: BUILD_SINGLE, BUILD_COMPLEX, BUILD_DOUBLE, BUILD_COMPLEX16.")
endif()

list(REMOVE_DUPLICATES ALLOBJ)

add_library(lapack ${ALLOBJ} ${ALLXOBJ})
target_link_libraries(lapack ${BLAS_LIBRARIES} ${XBLAS_LIBRARY})

set_target_properties(
  lapack PROPERTIES
  VERSION ${LAPACK_VERSION}
  SOVERSION ${LAPACK_MAJOR_VERSION}
  )

lapack_install_library(lapack)<|MERGE_RESOLUTION|>--- conflicted
+++ resolved
@@ -54,11 +54,7 @@
 #
 #######################################################################
 
-<<<<<<< HEAD
-set(ALLAUX ilaenv.f ieeeck.f lsamen.f iparmq.f
-=======
 set(ALLAUX ilaenv.f ieeeck.f lsamen.f iparmq.f iparam2stage.F
->>>>>>> bc6a755b
    ilaprec.f ilatrans.f ilauplo.f iladiag.f chla_transtype.f
    ../INSTALL/ilaver.f ../INSTALL/lsame.f xerbla.f xerbla_array.f
    ../INSTALL/slamch.f)
@@ -358,14 +354,10 @@
    dgelqt.f dgelqt3.f dgemlqt.f
    dgetsls.f dgeqr.f dlatsqr.f dlamtsqr.f dgemqr.f
    dgelq.f dlaswlq.f dlamswlq.f dgemlq.f
-<<<<<<< HEAD
-   dtplqt.f dtplqt2.f dtpmlqt.f)
-=======
    dtplqt.f dtplqt2.f dtpmlqt.f
    dsytrd_2stage.f dsytrd_sy2sb.f dsytrd_sb2st.F dsb2st_kernels.f
    dsyevd_2stage.f dsyev_2stage.f dsyevx_2stage.f dsyevr_2stage.f
    dsbev_2stage.f dsbevx_2stage.f dsbevd_2stage.f dsygv_2stage.f)
->>>>>>> bc6a755b
 
 set(DXLASRC dgesvxx.f dgerfsx.f dla_gerfsx_extended.f dla_geamv.f
    dla_gercond.f dla_gerpvgrw.f dsysvxx.f dsyrfsx.f
