--- conflicted
+++ resolved
@@ -38,12 +38,7 @@
 !> \endverbatim
 !
 module LA_CONSTANTS
-<<<<<<< HEAD
-!
 !  -- LAPACK auxiliary module (version 3.10.0) --
-=======
-!  -- LAPACK auxiliary module (version 3.9.0) --
->>>>>>> 4c1a74f4
 !  -- LAPACK is a software package provided by Univ. of Tennessee,    --
 !  -- Univ. of California Berkeley, Univ. of Colorado Denver and NAG Ltd..--
 !     February 2021
